package picard

import (
	"database/sql"
	"errors"
	"fmt"
	"reflect"
	"strings"
	"time"

	"github.com/Masterminds/squirrel"
	"github.com/lib/pq"
	uuid "github.com/satori/go.uuid"
)

const separator = "|"

// Lookup structure
type Lookup struct {
	TableName           string
	MatchDBColumn       string
	MatchObjectProperty string
	JoinKey             string
	Query               bool
}

// Child structure
type Child struct {
	FieldName  string
	FieldType  reflect.Type
	ForeignKey string
}

// DBChange structure
type DBChange struct {
	changes       map[string]interface{}
	originalValue reflect.Value
}

// StructMetadata is a field type that can be easily detected by picard.
// Used as an embedded type on a model struct, and certain metadata can be added as struct tags.
// Currently supported tags:
//   tablename
type StructMetadata bool

// Picard provides the necessary configuration to perform an upsert of objects without IDs
// into a relational database using lookup fields to match and field name transformations.
type Picard struct {
	multitenancyValue uuid.UUID
	performedBy       uuid.UUID
	transaction       *sql.Tx
}

// New Creates a new Picard Object and handle defaults
func New(multitenancyValue uuid.UUID, performerID uuid.UUID) Picard {
	return Picard{
		multitenancyValue: multitenancyValue,
		performedBy:       performerID,
	}
}

func getStructValue(v interface{}) (reflect.Value, error) {
	value := reflect.Indirect(reflect.ValueOf(v))
	if value.Kind() != reflect.Struct {
		return value, errors.New("Models must be structs")
	}
	return value, nil
}

<<<<<<< HEAD
func getPrimaryKeyColumnName(t reflect.Type) (string, bool) {
=======
// FilterModel returns models that match the provided struct, ignoring zero values.
func (p Picard) FilterModel(filterModel interface{}) ([]interface{}, error) {
	filterModelValue, err := getStructValue(filterModel)
	if err != nil {
		return nil, err
	}

	whereClauses := p.generateFilterWhereClauses(filterModelValue, true)

	results, err := p.doFilterSelect(filterModelValue.Type(), whereClauses)
	if err != nil {
		return nil, err
	}
	return results, nil
}

func (p Picard) doFilterSelect(filterModelType reflect.Type, whereClauses []squirrel.Eq) ([]interface{}, error) {
	var returnModels []interface{}

	tx, err := GetConnection().Begin()
	if err != nil {
		return nil, err
	}

	p.Transaction = tx

	_, _, columnNames, tableName := getAdditionalOptionsFromSchema(filterModelType)

	// Do select query with provided where clauses and columns/tablename
	columnNames = append(columnNames, p.DBRecordKey)
	query := squirrel.StatementBuilder.PlaceholderFormat(squirrel.Dollar).Select(columnNames...).
		From(tableName).
		RunWith(p.Transaction)

	for _, where := range whereClauses {
		query = query.Where(where)
	}

	rows, err := query.Query()

	if err != nil {
		return nil, err
	}
	results, err := getQueryResults(rows)
	if err != nil {
		return nil, err
	}

	for _, result := range results {
		returnModels = append(returnModels, hydrateModel(filterModelType, result).Interface())
	}

	return returnModels, nil
}

func (p Picard) generateFilterWhereClauses(filterModelValue reflect.Value, ignoreZero bool) []squirrel.Eq {
	returnClauses := []squirrel.Eq{
		squirrel.Eq{
			"organization_id": p.OrganizationID,
		},
	}

	t := filterModelValue.Type()
	for i := 0; i < t.NumField(); i++ {
		field := t.Field(i)
		fieldValue := filterModelValue.FieldByName(field.Name)

		// If we're ignoring zero-valued fields, and this field is such a field, continue
		if ignoreZero && reflect.DeepEqual(fieldValue.Interface(), reflect.Zero(field.Type).Interface()) {
			continue
		}

		picardTags := getStructTagsMap(field, "picard")
		column, hasColumn := picardTags["column"]
		if hasColumn {
			returnClauses = append(returnClauses, squirrel.Eq{column: fieldValue.Interface()})
		}
		_, isPK := picardTags["pk"]
		if isPK {
			returnClauses = append(returnClauses, squirrel.Eq{p.DBRecordKey: fieldValue.Interface()})
		}

	}
	return returnClauses
}

func hydrateModel(modelType reflect.Type, values map[string]interface{}) reflect.Value {
	model := reflect.Indirect(reflect.New(modelType))
	for i := 0; i < modelType.NumField(); i++ {
		field := modelType.Field(i)

		picardTags := getStructTagsMap(field, "picard")
		column, hasColumn := picardTags["column"]
		_, isPK := picardTags["pk"]
		if hasColumn {
			value, hasValue := values[column]
			if hasValue && reflect.ValueOf(value).IsValid() {
				model.FieldByName(field.Name).Set(reflect.ValueOf(value))
			}
		}
		if isPK {
			value := values["id"]
			if reflect.ValueOf(value).IsValid() {
				model.FieldByName(field.Name).Set(reflect.ValueOf(value))
			}
		}
	}
	return model
}

// SaveModel performs an upsert operation for the provided model.
func (p Picard) SaveModel(model interface{}) error {
	return p.persistModel(model, false)
}

// CreateModel performs an insert operation for the provided model.
func (p Picard) CreateModel(model interface{}) error {
	return p.persistModel(model, true)
}

// persistModel performs an upsert operation for the provided model.
func (p Picard) persistModel(model interface{}, alwaysInsert bool) error {
	// This makes modelValue a reflect.Value of model whether model is a pointer or not.
	modelValue := reflect.Indirect(reflect.ValueOf(model))
	if modelValue.Kind() != reflect.Struct {
		return errors.New("Models must be structs")
	}
	tx, err := GetConnection().Begin()
	if err != nil {
		return err
	}

	p.Transaction = tx

	primaryKeyValue := getPrimaryKey(modelValue)
	_, _, columnNames, tableName := getAdditionalOptionsFromSchema(modelValue.Type())

	if primaryKeyValue == uuid.Nil || alwaysInsert {
		// Empty UUID: the model needs to insert.
		if err := p.insertModel(modelValue, tableName, columnNames); err != nil {
			tx.Rollback()
			return err
		}
	} else {
		// Non-Empty UUID: the model needs to update.
		if err := p.updateModel(modelValue, tableName, columnNames); err != nil {
			tx.Rollback()
			return err
		}
	}

	return tx.Commit()
}

func (p Picard) updateModel(modelValue reflect.Value, tableName string, columnNames []string) error {
	primaryKeyValue := getPrimaryKey(modelValue)
	existingObject, err := p.getExistingObjectByID(tableName, p.DBRecordKey, primaryKeyValue)
	if err != nil {
		return err
	}
	change, err := p.processObject(modelValue, existingObject)
	if err != nil {
		return err
	}
	p.performUpdates([]DBChange{change}, tableName, columnNames)
	return nil
}

func (p Picard) insertModel(modelValue reflect.Value, tableName string, columnNames []string) error {
	change, err := p.processObject(modelValue, nil)
	if err != nil {
		return err
	}
	if err := p.performInserts([]DBChange{change}, tableName, columnNames); err != nil {
		return err
	}
	p.setPrimaryKeyFromInsertResult(modelValue, change)
	return nil
}

func getPrimaryKey(v reflect.Value) uuid.UUID {
	t := v.Type()
>>>>>>> e2767da2
	for i := 0; i < t.NumField(); i++ {
		field := t.Field(i)
		picardFieldTags := getStructTagsMap(field, "picard")

		column, isColumn := picardFieldTags["column"]
		_, isPrimaryKey := picardFieldTags["primary_key"]
		if isPrimaryKey && isColumn {
			return column, true
		}
	}
	return "", false
}

// Deploy is the public method to start a Picard deployment. Send in a table name and a slice of structs
// and it will attempt a deployment.
func (p Picard) Deploy(data interface{}) error {
	tx, err := GetConnection().Begin()
	if err != nil {
		return err
	}

	p.transaction = tx

	if err = p.upsert(data); err != nil {
		return err
	}

	return tx.Commit()
}

// Upsert takes data in the form of a slice of structs and performs a series of database
// operations that will sync the database with the state of that deployment payload
func (p Picard) upsert(data interface{}) error {

	// Verify that we've been passed valid input
	t := reflect.TypeOf(data)
	if t.Kind() != reflect.Slice {
		return errors.New("Can only upsert slices")
	}

	picardTags := picardTagsFromType(t.Elem())
	lookups := picardTags.Lookups()
	childOptions := picardTags.Children()
	columnNames := picardTags.DataColumnNames()
	tableName := picardTags.TableName()
	primaryKeyColumnName := picardTags.PrimaryKeyColumnName()
	multitenancyKeyColumnName := picardTags.MultitenancyKeyColumnName()

	if tableName == "" {
		return errors.New("No table name specified in struct metadata")
	}

	results, err := p.checkForExisting(data, tableName, lookups, multitenancyKeyColumnName, primaryKeyColumnName)
	if err != nil {
		return err
	}

	inserts, updates, _ /*deletes*/, err := p.generateChanges(data, results, lookups)
	if err != nil {
		return err
	}

	// Execute Delete Queries

	// Execute Update Queries
	if err := p.performUpdates(updates, tableName, columnNames, multitenancyKeyColumnName, primaryKeyColumnName); err != nil {
		return err
	}

	// Execute Insert Queries
	if err := p.performInserts(inserts, tableName, columnNames, primaryKeyColumnName); err != nil {
		return err
	}

	combinedOperations := append(updates, inserts...)

	// Perform Child Upserts
	err = p.performChildUpserts(combinedOperations, primaryKeyColumnName, childOptions)

	if err != nil {
		return err
	}

	return nil
}

func (p Picard) performUpdates(updates []DBChange, tableName string, columnNames []string, multitenancyKeyColumnName string, primaryKeyColumnName string) error {
	if len(updates) > 0 {

		psql := squirrel.StatementBuilder.PlaceholderFormat(squirrel.Dollar)

		for _, update := range updates {
			changes := update.changes
			updateQuery := psql.Update(tableName)

			values := getColumnValues(columnNames, changes)

			for index, columnName := range columnNames {
				updateQuery = updateQuery.Set(columnName, values[index])
			}

			updateQuery = updateQuery.Where(squirrel.Eq{multitenancyKeyColumnName: p.multitenancyValue})
			updateQuery = updateQuery.Where(squirrel.Eq{primaryKeyColumnName: changes[primaryKeyColumnName]})

			_, err := updateQuery.RunWith(p.transaction).Exec()

			if err != nil {
				return err
			}
		}
	}
	return nil
}

func (p Picard) performInserts(inserts []DBChange, tableName string, columnNames []string, primaryKeyColumnName string) error {
	if len(inserts) > 0 {

		psql := squirrel.StatementBuilder.PlaceholderFormat(squirrel.Dollar)

		insertQuery := psql.Insert(tableName)
		insertQuery = insertQuery.Columns(columnNames...)

		for _, insert := range inserts {
			changes := insert.changes
			insertQuery = insertQuery.Values(getColumnValues(columnNames, changes)...)
		}

		insertQuery = insertQuery.Suffix(fmt.Sprintf("RETURNING \"%s\"", primaryKeyColumnName))

		rows, err := insertQuery.RunWith(p.transaction).Query()
		if err != nil {
			return err
		}

		insertResults, err := getQueryResults(rows)
		if err != nil {
			return err
		}

		// Insert our new keys into the change objects
		for index, insert := range inserts {
			insert.changes[primaryKeyColumnName] = insertResults[index][primaryKeyColumnName]
		}
	}
	return nil
}

func (p Picard) getExistingObjectByID(tableName string, multitenancyColumn string, IDColumn string, IDValue uuid.UUID) (map[string]interface{}, error) {
	rows, err := squirrel.Select(fmt.Sprintf("%v.%v", tableName, IDColumn)).PlaceholderFormat(squirrel.Dollar).
		From(tableName).
		Where(squirrel.Eq{fmt.Sprintf("%v.%v", tableName, IDColumn): IDValue}).
		Where(squirrel.Eq{fmt.Sprintf("%v.%v", tableName, multitenancyColumn): p.multitenancyValue}).
		RunWith(p.transaction).
		Query()

	if err != nil {
		return nil, err
	}
	results, err := getQueryResults(rows)
	if err != nil {
		return nil, err
	}
	if len(results) == 0 {
		fmt.Println("Found no existing objects")
	}
	return results[0], nil
}

func (p Picard) checkForExisting(
	data interface{},
	tableName string,
	lookups []Lookup,
	multitenancyKeyColumnName string,
	primaryKeyColumnName string,
) (
	map[string]interface{},
	error,
) {

	query := p.getLookupQuery(data, tableName, lookups, multitenancyKeyColumnName, primaryKeyColumnName)

	rows, err := query.RunWith(p.transaction).Query()

	if err != nil {
		return nil, err
	}

	return getLookupQueryResults(rows, tableName, lookups)
}

func (p Picard) getLookupQuery(data interface{}, tableName string, lookups []Lookup, multitenancyKeyColumnName string, primaryKeyColumnName string) *squirrel.SelectBuilder {
	query := squirrel.Select(fmt.Sprintf("%v.%v", tableName, primaryKeyColumnName))
	query = query.From(tableName)
	wheres := []string{}
	whereValues := []string{}

	for _, lookup := range lookups {
		if lookup.JoinKey != "" && lookup.TableName != "" {
			query = query.Join(fmt.Sprintf("%[1]v on %[1]v.%[2]v = %[3]v", lookup.TableName, primaryKeyColumnName, lookup.JoinKey))
		}
		tableToUse := tableName
		if lookup.TableName != "" {
			tableToUse = lookup.TableName
		}
		query = query.Column(fmt.Sprintf("%[1]v.%[2]v as %[1]v_%[2]v", tableToUse, lookup.MatchDBColumn))
		if lookup.Query {
			wheres = append(wheres, fmt.Sprintf("%v.%v", tableToUse, lookup.MatchDBColumn))
		}
	}

	s := reflect.ValueOf(data)
	for i := 0; i < s.Len(); i++ {
		whereValues = append(whereValues, getObjectKeyReflect(s.Index(i), lookups))
	}

	query = query.Where(strings.Join(wheres, " || '"+separator+"' || ")+" = ANY($1)", pq.Array(whereValues))
	query = query.Where(fmt.Sprintf("%v.%v = $2", tableName, multitenancyKeyColumnName), p.multitenancyValue)

	return &query
}

func (p Picard) performChildUpserts(changeObjects []DBChange, primaryKeyColumnName string, children []Child) error {

	for _, child := range children {
		// If it doesn't exist already, create an entry in the upserts map

		data := reflect.New(child.FieldType).Elem()

		for _, changeObject := range changeObjects {
			// Add the id of the parent to any foreign keys on the child
			originalValue := changeObject.originalValue
			childValue := originalValue.FieldByName(child.FieldName)
			for i := 0; i < childValue.Len(); i++ {
				value := childValue.Index(i)
				keyField := value.FieldByName(child.ForeignKey)
				foreignKeyValue := changeObject.changes[primaryKeyColumnName]
				keyField.SetString(foreignKeyValue.(string))
				data = reflect.Append(data, value)
			}
		}

		if data.Len() > 0 {
			err := p.upsert(data.Interface())
			if err != nil {
				return err
			}
		}
	}
	return nil
}

// generateChanges takes results from performing lookup and foreign lookup
// queries and creates a set of inserts, updates, and deletes to be
// performed on the database.
func (p Picard) generateChanges(
	data interface{},
	results map[string]interface{},
	lookups []Lookup,
) (
	[]DBChange,
	[]DBChange,
	[]DBChange,
	error,
) {
	inserts := []DBChange{}
	updates := []DBChange{}
	deletes := []DBChange{}

	s := reflect.ValueOf(data)
	for i := 0; i < s.Len(); i++ {
		value := s.Index(i)
		objectKey := getObjectKeyReflect(value, lookups)
		object := results[objectKey]

		var existingObj map[string]interface{}

		if object != nil {
			existingObj = object.(map[string]interface{})
		}

		// TODO: Implement Delete Conditions
		shouldDelete := false

		if shouldDelete {
			if existingObj != nil {
				deletes = append(deletes, DBChange{
					changes: existingObj,
				})
			}
			continue
		}

		// TODO: Implement Missing/Required Fields
		missingRequiredFields := false

		if missingRequiredFields {
			continue
		}

		dbChange, err := p.processObject(value, existingObj)

		if err != nil {
			return nil, nil, nil, err
		}

		if dbChange.changes == nil {
			continue
		}

		if existingObj != nil {
			updates = append(updates, dbChange)
		} else {
			inserts = append(inserts, dbChange)
		}

	}

	return inserts, updates, deletes, nil
}

func (p Picard) processObject(
	metadataObject reflect.Value,
	databaseObject map[string]interface{},
) (DBChange, error) {
	returnObject := map[string]interface{}{}

	// Apply Field Mappings
	t := reflect.TypeOf(metadataObject.Interface())
	for i := 0; i < t.NumField(); i++ {
		field := t.Field(i)
		value := metadataObject.FieldByName(field.Name).String()
		picardTags := getStructTagsMap(field, "picard")

		columnName, hasColumnName := picardTags["column"]

		if value != "" && hasColumnName {
			returnObject[columnName] = value
		}
	}
	picardTags := picardTagsFromType(metadataObject.Type())
	primaryKeyColumnName := picardTags.PrimaryKeyColumnName()
	multitenancyKeyColumnName := picardTags.MultitenancyKeyColumnName()

	if databaseObject != nil {
		returnObject[primaryKeyColumnName] = databaseObject[primaryKeyColumnName]
	}

	returnObject[multitenancyKeyColumnName] = p.multitenancyValue
	returnObject["created_by_id"] = p.performedBy
	returnObject["updated_by_id"] = p.performedBy
	returnObject["created_at"] = time.Now()
	returnObject["updated_at"] = time.Now()

	// TODO: Implement Foreign Key Merges

	return DBChange{
		changes:       returnObject,
		originalValue: metadataObject,
	}, nil
}

func getObjectKey(objects map[string]interface{}, tableName string, lookups []Lookup) string {
	keyValue := []string{}
	for _, lookup := range lookups {
		tableToUse := tableName
		if lookup.TableName != "" {
			tableToUse = lookup.TableName
		}
		keyValue = append(keyValue, objects[fmt.Sprintf("%v_%v", tableToUse, lookup.MatchDBColumn)].(string))
	}
	return strings.Join(keyValue, separator)
}

func getObjectKeyReflect(value reflect.Value, lookups []Lookup) string {
	keyValue := []string{}
	for _, lookup := range lookups {
		keyValue = append(keyValue, value.FieldByName(lookup.MatchObjectProperty).String())
	}
	return strings.Join(keyValue, separator)
}

func getQueryResults(rows *sql.Rows) ([]map[string]interface{}, error) {
	defer rows.Close()

	cols, err := rows.Columns()

	if err != nil {
		return nil, err
	}

	results := []map[string]interface{}{}

	for rows.Next() {
		// Create a slice of interface{}'s to represent each column,
		// and a second slice to contain pointers to each item in the columns slice.
		columns := make([]interface{}, len(cols))
		columnPointers := make([]interface{}, len(cols))
		for i := range columns {
			columnPointers[i] = &columns[i]
		}

		// Scan the result into the column pointers...
		if err := rows.Scan(columnPointers...); err != nil {
			return nil, err
		}

		// Create our map, and retrieve the value for each column from the pointers slice,
		// storing it in the map with the name of the column as the key.
		m := make(map[string]interface{})
		for i, colName := range cols {
			val := columns[i]
			reflectValue := reflect.ValueOf(val)
			if reflectValue.IsValid() && reflectValue.Type() == reflect.TypeOf([]byte(nil)) && reflectValue.Len() == 36 {
				m[colName] = string(val.([]uint8))
			} else {
				m[colName] = val
			}
		}

		results = append(results, m)
	}

	if err = rows.Err(); err != nil {
		return nil, err
	}

	return results, nil
}

func getLookupQueryResults(rows *sql.Rows, tableName string, lookups []Lookup) (map[string]interface{}, error) {

	results, err := getQueryResults(rows)
	if err != nil {
		return nil, err
	}

	resultsMap := map[string]interface{}{}

	for _, v := range results {
		resultsMap[getObjectKey(v, tableName, lookups)] = v
	}

	return resultsMap, nil
}

func getColumnValues(columnNames []string, data map[string]interface{}) []interface{} {
	columnValues := []interface{}{}
	for _, columnName := range columnNames {
		columnValues = append(columnValues, data[columnName])
	}
	return columnValues
}<|MERGE_RESOLUTION|>--- conflicted
+++ resolved
@@ -67,119 +67,6 @@
 	return value, nil
 }
 
-<<<<<<< HEAD
-func getPrimaryKeyColumnName(t reflect.Type) (string, bool) {
-=======
-// FilterModel returns models that match the provided struct, ignoring zero values.
-func (p Picard) FilterModel(filterModel interface{}) ([]interface{}, error) {
-	filterModelValue, err := getStructValue(filterModel)
-	if err != nil {
-		return nil, err
-	}
-
-	whereClauses := p.generateFilterWhereClauses(filterModelValue, true)
-
-	results, err := p.doFilterSelect(filterModelValue.Type(), whereClauses)
-	if err != nil {
-		return nil, err
-	}
-	return results, nil
-}
-
-func (p Picard) doFilterSelect(filterModelType reflect.Type, whereClauses []squirrel.Eq) ([]interface{}, error) {
-	var returnModels []interface{}
-
-	tx, err := GetConnection().Begin()
-	if err != nil {
-		return nil, err
-	}
-
-	p.Transaction = tx
-
-	_, _, columnNames, tableName := getAdditionalOptionsFromSchema(filterModelType)
-
-	// Do select query with provided where clauses and columns/tablename
-	columnNames = append(columnNames, p.DBRecordKey)
-	query := squirrel.StatementBuilder.PlaceholderFormat(squirrel.Dollar).Select(columnNames...).
-		From(tableName).
-		RunWith(p.Transaction)
-
-	for _, where := range whereClauses {
-		query = query.Where(where)
-	}
-
-	rows, err := query.Query()
-
-	if err != nil {
-		return nil, err
-	}
-	results, err := getQueryResults(rows)
-	if err != nil {
-		return nil, err
-	}
-
-	for _, result := range results {
-		returnModels = append(returnModels, hydrateModel(filterModelType, result).Interface())
-	}
-
-	return returnModels, nil
-}
-
-func (p Picard) generateFilterWhereClauses(filterModelValue reflect.Value, ignoreZero bool) []squirrel.Eq {
-	returnClauses := []squirrel.Eq{
-		squirrel.Eq{
-			"organization_id": p.OrganizationID,
-		},
-	}
-
-	t := filterModelValue.Type()
-	for i := 0; i < t.NumField(); i++ {
-		field := t.Field(i)
-		fieldValue := filterModelValue.FieldByName(field.Name)
-
-		// If we're ignoring zero-valued fields, and this field is such a field, continue
-		if ignoreZero && reflect.DeepEqual(fieldValue.Interface(), reflect.Zero(field.Type).Interface()) {
-			continue
-		}
-
-		picardTags := getStructTagsMap(field, "picard")
-		column, hasColumn := picardTags["column"]
-		if hasColumn {
-			returnClauses = append(returnClauses, squirrel.Eq{column: fieldValue.Interface()})
-		}
-		_, isPK := picardTags["pk"]
-		if isPK {
-			returnClauses = append(returnClauses, squirrel.Eq{p.DBRecordKey: fieldValue.Interface()})
-		}
-
-	}
-	return returnClauses
-}
-
-func hydrateModel(modelType reflect.Type, values map[string]interface{}) reflect.Value {
-	model := reflect.Indirect(reflect.New(modelType))
-	for i := 0; i < modelType.NumField(); i++ {
-		field := modelType.Field(i)
-
-		picardTags := getStructTagsMap(field, "picard")
-		column, hasColumn := picardTags["column"]
-		_, isPK := picardTags["pk"]
-		if hasColumn {
-			value, hasValue := values[column]
-			if hasValue && reflect.ValueOf(value).IsValid() {
-				model.FieldByName(field.Name).Set(reflect.ValueOf(value))
-			}
-		}
-		if isPK {
-			value := values["id"]
-			if reflect.ValueOf(value).IsValid() {
-				model.FieldByName(field.Name).Set(reflect.ValueOf(value))
-			}
-		}
-	}
-	return model
-}
-
 // SaveModel performs an upsert operation for the provided model.
 func (p Picard) SaveModel(model interface{}) error {
 	return p.persistModel(model, false)
@@ -190,69 +77,41 @@
 	return p.persistModel(model, true)
 }
 
-// persistModel performs an upsert operation for the provided model.
-func (p Picard) persistModel(model interface{}, alwaysInsert bool) error {
-	// This makes modelValue a reflect.Value of model whether model is a pointer or not.
-	modelValue := reflect.Indirect(reflect.ValueOf(model))
-	if modelValue.Kind() != reflect.Struct {
-		return errors.New("Models must be structs")
-	}
-	tx, err := GetConnection().Begin()
-	if err != nil {
-		return err
-	}
-
-	p.Transaction = tx
-
-	primaryKeyValue := getPrimaryKey(modelValue)
-	_, _, columnNames, tableName := getAdditionalOptionsFromSchema(modelValue.Type())
-
-	if primaryKeyValue == uuid.Nil || alwaysInsert {
-		// Empty UUID: the model needs to insert.
-		if err := p.insertModel(modelValue, tableName, columnNames); err != nil {
-			tx.Rollback()
-			return err
-		}
-	} else {
-		// Non-Empty UUID: the model needs to update.
-		if err := p.updateModel(modelValue, tableName, columnNames); err != nil {
-			tx.Rollback()
-			return err
-		}
-	}
-
-	return tx.Commit()
-}
-
-func (p Picard) updateModel(modelValue reflect.Value, tableName string, columnNames []string) error {
-	primaryKeyValue := getPrimaryKey(modelValue)
-	existingObject, err := p.getExistingObjectByID(tableName, p.DBRecordKey, primaryKeyValue)
-	if err != nil {
-		return err
-	}
-	change, err := p.processObject(modelValue, existingObject)
-	if err != nil {
-		return err
-	}
-	p.performUpdates([]DBChange{change}, tableName, columnNames)
-	return nil
-}
-
-func (p Picard) insertModel(modelValue reflect.Value, tableName string, columnNames []string) error {
-	change, err := p.processObject(modelValue, nil)
-	if err != nil {
-		return err
-	}
-	if err := p.performInserts([]DBChange{change}, tableName, columnNames); err != nil {
-		return err
-	}
-	p.setPrimaryKeyFromInsertResult(modelValue, change)
-	return nil
-}
-
-func getPrimaryKey(v reflect.Value) uuid.UUID {
-	t := v.Type()
->>>>>>> e2767da2
+// // persistModel performs an upsert operation for the provided model.
+// func (p Picard) persistModel(model interface{}, alwaysInsert bool) error {
+// 	// This makes modelValue a reflect.Value of model whether model is a pointer or not.
+// 	modelValue := reflect.Indirect(reflect.ValueOf(model))
+// 	if modelValue.Kind() != reflect.Struct {
+// 		return errors.New("Models must be structs")
+// 	}
+// 	tx, err := GetConnection().Begin()
+// 	if err != nil {
+// 		return err
+// 	}
+
+// 	p.Transaction = tx
+
+// 	primaryKeyValue := getPrimaryKey(modelValue)
+// 	_, _, columnNames, tableName := getAdditionalOptionsFromSchema(modelValue.Type())
+
+// 	if primaryKeyValue == uuid.Nil || alwaysInsert {
+// 		// Empty UUID: the model needs to insert.
+// 		if err := p.insertModel(modelValue, tableName, columnNames); err != nil {
+// 			tx.Rollback()
+// 			return err
+// 		}
+// 	} else {
+// 		// Non-Empty UUID: the model needs to update.
+// 		if err := p.updateModel(modelValue, tableName, columnNames); err != nil {
+// 			tx.Rollback()
+// 			return err
+// 		}
+// 	}
+
+// 	return tx.Commit()
+// }
+
+func getPrimaryKeyColumnName(t reflect.Type) (string, bool) {
 	for i := 0; i < t.NumField(); i++ {
 		field := t.Field(i)
 		picardFieldTags := getStructTagsMap(field, "picard")
